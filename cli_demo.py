import argparse

import models



if __name__ == "__main__":
    parser = argparse.ArgumentParser()
    parser.add_argument("model", choices=models.availabel_models)
    
    args = parser.parse_args()
    
    model = models.get_model(args)
<<<<<<< HEAD
    
    while True:
        model.run(None)
=======

    name = {
        'pangualpha': '盘古α',
        'chatglm': 'ChatGLM',
        'chatrwkv': 'ChatRWKV',
        'llama': 'LLaMa'
    }

    while True:
        text = input("用户输入:")
        print("{}：".format(name[args.model]), end='')
        output = model.run(text)
        print("{}".format(output))

    #print(model.run("张无忌拿出屠龙宝刀，手起刀落，周芷若掉了一颗门牙，身旁的赵敏喜极而泣，"))
>>>>>>> 8155d61c
<|MERGE_RESOLUTION|>--- conflicted
+++ resolved
@@ -1,34 +1,9 @@
 import argparse
-
 import models
-
-
 
 if __name__ == "__main__":
     parser = argparse.ArgumentParser()
     parser.add_argument("model", choices=models.availabel_models)
-    
     args = parser.parse_args()
-    
     model = models.get_model(args)
-<<<<<<< HEAD
-    
-    while True:
-        model.run(None)
-=======
-
-    name = {
-        'pangualpha': '盘古α',
-        'chatglm': 'ChatGLM',
-        'chatrwkv': 'ChatRWKV',
-        'llama': 'LLaMa'
-    }
-
-    while True:
-        text = input("用户输入:")
-        print("{}：".format(name[args.model]), end='')
-        output = model.run(text)
-        print("{}".format(output))
-
-    #print(model.run("张无忌拿出屠龙宝刀，手起刀落，周芷若掉了一颗门牙，身旁的赵敏喜极而泣，"))
->>>>>>> 8155d61c
+    model.chat()